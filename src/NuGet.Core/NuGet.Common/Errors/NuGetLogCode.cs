﻿// Copyright (c) .NET Foundation. All rights reserved.
// Licensed under the Apache License, Version 2.0. See License.txt in the project root for license information.

namespace NuGet.Common
{
    /// <summary>
    /// This enum is used to quantify NuGet error and wanring codes. 
    /// Format - NUxyzw where NU is the profix indicating NuGet and xyzw is a 4 digit code
    /// 
    /// Numbers - xyzw
    ///     x - 'x' is the largest digit and should be used to quantify a set of errors.
    ///         For example 1yzw are set of restore related errors and no other code path should use the range 1000 to 1999 for errors or warnings.
    ///         
    ///     y - 'y' is the second largest digit and should be used for sub sections withing a broad category.
    ///     
    ///         For example 12zw cvould be http related errors.
    ///         Further 'y' = 0-4 should be used for errors and 'y' = 5-9 should be warnings.
    ///         
    ///     zw - 'zw' are the least two digit.
    ///         These could be used for different errors or warnings within the broad categories set by digits 'xy'.
    ///         
    /// Groups:
    /// 1000 - Restore
    /// 3000 - Signing
    /// 
    /// Sub groups:
    /// error/warning - Reason
    /// 1000/1500     - Input
    /// 1100/1600     - Resolver
    /// 1200/1700     - Compat
    /// 1300/1800     - Feed
    /// 1400/1900     - Package
    /// </summary>
    public enum NuGetLogCode
    {
        /// <summary>
        /// Do not display the code.
        /// </summary>
        Undefined = 0,

        /// <summary>
        /// Undefined error
        /// </summary>
        NU1000 = 1000,

        /// <summary>
        /// Project has zero target frameworks.
        /// </summary>
        NU1001 = 1001,

        /// <summary>
        /// Invalid combination with CLEAR
        /// </summary>
        NU1002 = 1002,

        /// <summary>
        /// Invalid combination of PTF and ATF
        /// </summary>
        NU1003 = 1003,

        /// <summary>
        /// Unable to resolve package, generic message for unknown type constraints.
        /// </summary>
        NU1100 = 1100,
        
        /// <summary>
        /// No versions of the package exist on any of the sources.
        /// </summary>
        NU1101 = 1101,

        /// <summary>
        /// Versions of the package exist, but none are in the range.
        /// </summary>
        NU1102 = 1102,

        /// <summary>
        /// Range does not allow prerelease packages and only prerelease versions were found
        /// within the range.
        /// </summary>
        NU1103 = 1103,

        /// <summary>
        /// Project path does not exist on disk.
        /// </summary>
        NU1104 = 1104,

        /// <summary>
        /// Project reference was not in the dg spec.
        /// </summary>
        NU1105 = 1105,

        /// <summary>
        /// Resolver conflict
        /// </summary>
        NU1106 = 1106,

        /// <summary>
        /// Version conflict.
        /// </summary>
        NU1107 = 1107,

        /// <summary>
        /// Circular dependency.
        /// </summary>
        NU1108 = 1108,

        /// <summary>
        /// Dependency project has an incompatible framework.
        /// </summary>
        NU1201 = 1201,

        /// <summary>
        /// Dependency package does not contain assets for the current framework.
        /// </summary>
        NU1202 = 1202,

        /// <summary>
        /// un-matched reference assemblies
        /// </summary>
        NU1203 = 1203,

        /// <summary>
        /// Package MinClientVersion did not match.
        /// </summary>
        NU1401 = 1401,

        /// <summary>
        /// Package Signature is invalid
        /// </summary>
        NU1410 = 1410,

        /// <summary>
        /// Undefined warning
        /// </summary>
        NU1500 = 1500,

        /// <summary>
        /// Missing restore target.
        /// </summary>
        NU1501 = 1501,

        /// <summary>
        /// Unknown compatibility profile
        /// </summary>
        NU1502 = 1502,

        /// <summary>
        /// Skipping project that does not support restore.
        /// </summary>
        NU1503 = 1503,

        /// <summary>
        /// Dependency bumped up
        /// </summary>
        NU1601 = 1601,

        /// <summary>
        /// Non-exact match on dependency range due to non inclusive minimum bound.
        /// </summary>
        NU1602 = 1602,

        /// <summary>
        /// Non-exact match on dependency range due to missing package version.
        /// </summary>
        NU1603 = 1603,

        /// <summary>
        /// Project dependency does not include a lower bound.
        /// </summary>
        NU1604 = 1604,

        /// <summary>
        /// Package dependency downgraded.
        /// </summary>
        NU1605 = 1605,

        // These codes have been moved and should not be reused.
        // NU1606 -> NU1108
        // NU1607 -> NU1107

        /// <summary>
        /// Version is higher than upper bound.
        /// </summary>
        NU1608 = 1608,

        /// <summary>
        /// Fallback framework used.
        /// </summary>
        NU1701 = 1701,

        /// <summary>
        /// Feed error converted to a warning when ignoreFailedSources is true.
        /// </summary>
        NU1801 = 1801,

        /// <summary>
<<<<<<< HEAD
        /// Undefined signature error
        /// </summary>
        NU3000 = 3000,

        /// <summary>
        /// Invalid Input error
        /// </summary>
        NU3001 = 3001,

        /// <summary>
        /// Invalid package error
        /// </summary>
        NU3002 = 3002,

        /// <summary>
        /// Undefined signature warning
        /// </summary>
        NU3500 = 3500,

        /// <summary>
        /// Untrusted root warning
        /// </summary>
        NU3501 = 3501,

        /// <summary>
        /// Signature information unavailable warning
        /// </summary>
        NU3502 = 3502,
=======
        /// Undefined Package Error.
        /// </summary>
        NU5000 = 5000,

        /// <summary>
        /// Error_WriteResolvedNuSpecOverwriteOriginal
        /// </summary>
        NU5001 = 5001,

        /// <summary>
        /// Error_InputFileNotSpecified
        /// </summary>
        NU5002 = 5002,

        /// <summary>
        /// Error_InvalidTargetFramework
        /// </summary>
        NU5003 = 5003,

        /// <summary>
        /// Error_PackageCommandNoFilesForLibPackage
        /// </summary>
        NU5004 = 5004,

        /// <summary>
        /// Error_PackageCommandNoFilesForSymbolsPackage
        /// </summary>
        NU5005 = 5005,

        /// <summary>
        /// Error_PackFailed
        /// </summary>
        NU5006 = 5006,

        /// <summary>
        /// Error_UnableToLocateBuildOutput
        /// </summary>
        NU5007 = 5007,

        /// <summary>
        /// ErrorManifestFileNotFound
        /// </summary>
        NU5008 = 5008,

        /// <summary>
        /// Undefined package warning
        /// </summary>
        NU5500 = 5500,
>>>>>>> ab311140
    }
}<|MERGE_RESOLUTION|>--- conflicted
+++ resolved
@@ -1,4 +1,4 @@
-﻿// Copyright (c) .NET Foundation. All rights reserved.
+// Copyright (c) .NET Foundation. All rights reserved.
 // Licensed under the Apache License, Version 2.0. See License.txt in the project root for license information.
 
 namespace NuGet.Common
@@ -194,7 +194,6 @@
         NU1801 = 1801,
 
         /// <summary>
-<<<<<<< HEAD
         /// Undefined signature error
         /// </summary>
         NU3000 = 3000,
@@ -223,7 +222,7 @@
         /// Signature information unavailable warning
         /// </summary>
         NU3502 = 3502,
-=======
+
         /// Undefined Package Error.
         /// </summary>
         NU5000 = 5000,
@@ -272,6 +271,5 @@
         /// Undefined package warning
         /// </summary>
         NU5500 = 5500,
->>>>>>> ab311140
     }
 }