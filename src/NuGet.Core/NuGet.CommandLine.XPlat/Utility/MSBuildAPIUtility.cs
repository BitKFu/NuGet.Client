--- conflicted
+++ resolved
@@ -450,11 +450,7 @@
                 }
 
                 var frameworkPackages = new FrameworkPackages(
-<<<<<<< HEAD
-                    target.Name,
-=======
                     target.TargetFramework.GetShortFolderName(),
->>>>>>> 44248d32
                     topLevelPackages,
                     transitivePackages);
 
