﻿using System;
using System.Collections.Generic;
using System.ComponentModel.Composition;
using System.Diagnostics;
using System.IO;
using System.Linq;
using System.Runtime.InteropServices;
using System.Windows;
using EnvDTE;
using EnvDTE80;
using Microsoft.VisualStudio;
using Microsoft.VisualStudio.Shell;
using Microsoft.VisualStudio.Shell.Interop;
<<<<<<< HEAD
=======
using NuGet.Configuration;
>>>>>>> 0edb608c
using NuGet.ProjectManagement;
using EnvDTEProject = EnvDTE.Project;

namespace NuGet.PackageManagement.VisualStudio
{
    [PartCreationPolicy(CreationPolicy.Shared)]
    [Export(typeof(ISolutionManager))]
    public class VSSolutionManager : ISolutionManager, IVsSelectionEvents
    {
        private readonly DTE _dte;
        private readonly SolutionEvents _solutionEvents;
        private readonly IVsMonitorSelection _vsMonitorSelection;
        private readonly uint _solutionLoadedUICookie;
        private readonly IVsSolution _vsSolution;
<<<<<<< HEAD
        private bool _initialized;

        private NuGetAndEnvDTEProjectCache NuGetAndEnvDTEProjectCache { get; set; }

        private bool IsSolutionOpening { get; set; }

        public INuGetProjectContext NuGetProjectContext { get; set; }

        public NuGetProject DefaultNuGetProject
        {
            get
            {
                Init();

                if (String.IsNullOrEmpty(DefaultNuGetProjectName))
                {
                    return null;
                }

                NuGetProject defaultNuGetProject;
                NuGetAndEnvDTEProjectCache.TryGetNuGetProject(DefaultNuGetProjectName, out defaultNuGetProject);
                return defaultNuGetProject;
            }
        }

        public string DefaultNuGetProjectName { get; set; }

        public event EventHandler<NuGetProjectEventArgs> NuGetProjectAdded;
        public event EventHandler<NuGetProjectEventArgs> NuGetProjectRemoved;
        public event EventHandler<NuGetProjectEventArgs> NuGetProjectRenamed;

        public event EventHandler SolutionClosed;
        public event EventHandler SolutionClosing;
        public event EventHandler SolutionOpened;
        public event EventHandler SolutionOpening;

=======
        private readonly NuGetAndEnvDTEProjectCache _nuGetAndEnvDTEProjectCache = new NuGetAndEnvDTEProjectCache();

        private bool _initialized;
>>>>>>> 0edb608c

        public INuGetProjectContext NuGetProjectContext { get; set; }

<<<<<<< HEAD
        private VSSolutionManager(DTE dte, IVsSolution vsSolution, IVsMonitorSelection vsMonitorSelection)
=======
        public NuGetProject DefaultNuGetProject
>>>>>>> 0edb608c
        {
            get
            {
                Init();

                if (String.IsNullOrEmpty(DefaultNuGetProjectName))
                {
                    return null;
                }

                NuGetProject defaultNuGetProject;
                _nuGetAndEnvDTEProjectCache.TryGetNuGetProject(DefaultNuGetProjectName, out defaultNuGetProject);
                return defaultNuGetProject;
            }
        }

        public string DefaultNuGetProjectName { get; set; }

<<<<<<< HEAD
            _dte = dte;
            _vsSolution = vsSolution;
            _vsMonitorSelection = vsMonitorSelection;
=======
        public event EventHandler<NuGetProjectEventArgs> NuGetProjectAdded;
        public event EventHandler<NuGetProjectEventArgs> NuGetProjectRemoved;
        public event EventHandler<NuGetProjectEventArgs> NuGetProjectRenamed;

        public event EventHandler SolutionClosed;
        public event EventHandler SolutionClosing;
        public event EventHandler SolutionOpened;
        public event EventHandler SolutionOpening;

        public VSSolutionManager()
        {
            _dte = ServiceLocator.GetInstance<DTE>();
            _vsSolution = ServiceLocator.GetGlobalService<SVsSolution, IVsSolution>();
            _vsMonitorSelection = ServiceLocator.GetGlobalService<SVsShellMonitorSelection, IVsMonitorSelection>();
>>>>>>> 0edb608c

            // Keep a reference to SolutionEvents so that it doesn't get GC'ed. Otherwise, we won't receive events.
            _solutionEvents = _dte.Events.SolutionEvents;

            // can be null in unit tests
            if (_vsMonitorSelection != null)
            {
                Guid solutionLoadedGuid = VSConstants.UICONTEXT.SolutionExistsAndFullyLoaded_guid;
                _vsMonitorSelection.GetCmdUIContextCookie(ref solutionLoadedGuid, out _solutionLoadedUICookie);

                uint cookie;
                int hr = _vsMonitorSelection.AdviseSelectionEvents(this, out cookie);
                ErrorHandler.ThrowOnFailure(hr);
            }

            _solutionEvents.BeforeClosing += OnBeforeClosing;
            _solutionEvents.AfterClosing += OnAfterClosing;
            _solutionEvents.ProjectAdded += OnEnvDTEProjectAdded;
            _solutionEvents.ProjectRemoved += OnEnvDTEProjectRemoved;
            _solutionEvents.ProjectRenamed += OnEnvDTEProjectRenamed;
        }

        public NuGetProject GetNuGetProject(string nuGetProjectSafeName)
        {
            if (string.IsNullOrEmpty(nuGetProjectSafeName))
            {
                throw new ArgumentException(ProjectManagement.Strings.Argument_Cannot_Be_Null_Or_Empty, "nuGetProjectSafeName");
            }

            Init();

            NuGetProject nuGetProject = null;
            // NuGetAndEnvDTEProjectCache could be null when solution is not open.
            if (_nuGetAndEnvDTEProjectCache != null)
            {
                _nuGetAndEnvDTEProjectCache.TryGetNuGetProject(nuGetProjectSafeName, out nuGetProject);
            }
            return nuGetProject;
        }

        public string GetNuGetProjectSafeName(NuGetProject nuGetProject)
        {
            if (nuGetProject == null)
            {
                throw new ArgumentNullException("nuGetProject");
            }

            Init();

            // Try searching for simple names first
            string name = nuGetProject.GetMetadata<string>(NuGetProjectMetadataKeys.UniqueName);
            EnvDTEProjectName envDTEProjectName;
            _nuGetAndEnvDTEProjectCache.TryGetNuGetProjectName(name, out envDTEProjectName);
            Debug.Assert(envDTEProjectName != null);

            return envDTEProjectName.CustomUniqueName;
        }

        public Project GetDTEProject(string nuGetProjectSafeName)
        {
            if (string.IsNullOrEmpty(nuGetProjectSafeName))
            {
                throw new ArgumentException(ProjectManagement.Strings.Argument_Cannot_Be_Null_Or_Empty, "nuGetProjectSafeName");
            }

            Init();

            Project dteProject;
            _nuGetAndEnvDTEProjectCache.TryGetDTEProject(nuGetProjectSafeName, out dteProject);
            return dteProject;
        }

        public IEnumerable<NuGetProject> GetNuGetProjects()
        {
            Init();
<<<<<<< HEAD

            if (IsSolutionOpen)
            {
                EnsureNuGetAndEnvDTEProjectCache();
                return NuGetAndEnvDTEProjectCache.GetNuGetProjects();
            }
=======
>>>>>>> 0edb608c

            return _nuGetAndEnvDTEProjectCache.GetNuGetProjects();
        }

        internal IEnumerable<EnvDTEProject> GetEnvDTEProjects()
        {
<<<<<<< HEAD
            if (IsSolutionOpen)
            {
                EnsureNuGetAndEnvDTEProjectCache();
                return NuGetAndEnvDTEProjectCache.GetEnvDTEProjects();
            }
=======
            Init();
>>>>>>> 0edb608c

            return _nuGetAndEnvDTEProjectCache.GetEnvDTEProjects();
        }

        public bool IsSolutionOpen
        {
            get
            {
                return _dte != null &&
                       _dte.Solution != null &&
                       _dte.Solution.IsOpen &&
                       !IsSolutionSavedAsRequired();
            }
        }

        public string SolutionDirectory
        {
            get
            {
                if (!IsSolutionOpen)
                {
                    return null;
                }

                string solutionFilePath = GetSolutionFilePath();

                if (String.IsNullOrEmpty(solutionFilePath))
                {
                    return null;
                }
                return Path.GetDirectoryName(solutionFilePath);
            }
        }

        private string GetSolutionFilePath()
        {
            // Use .Properties.Item("Path") instead of .FullName because .FullName might not be
            // available if the solution is just being created
            string solutionFilePath = null;

            Property property = _dte.Solution.Properties.Item("Path");
            if (property == null)
            {
                return null;
            }
            try
            {
                // When using a temporary solution, (such as by saying File -> New File), querying this value throws.
                // Since we wouldn't be able to do manage any packages at this point, we return null. Consumers of this property typically 
                // use a String.IsNullOrEmpty check either way, so it's alright.
                solutionFilePath = (string)property.Value;
            }
            catch (COMException)
            {
                return null;
            }

            return solutionFilePath;
        }

        /// <summary>
        /// Checks whether the current solution is saved to disk, as opposed to be in memory.
        /// </summary>
        private bool IsSolutionSavedAsRequired()
        {
            // Check if user is doing File - New File without saving the solution.
            object value;
            _vsSolution.GetProperty((int)(__VSPROPID.VSPROPID_IsSolutionSaveAsRequired), out value);
            if ((bool)value)
            {
                return true;
            }

            // Check if user unchecks the "Tools - Options - Project & Soltuions - Save new projects when created" option
            _vsSolution.GetProperty((int)(__VSPROPID2.VSPROPID_DeferredSaveSolution), out value);
            return (bool)value;
        }

        /// <summary>
        /// Invokes the action on the UI thread if one exists.
        /// </summary>
        private void InvokeOnUIThread(Action action)
        {
            if (Application.Current != null)
            {
                Application.Current.Dispatcher.Invoke(action);
            }
            else
            {
                action();
            }
        }

        private void OnSolutionOpened()
        {
<<<<<<< HEAD
            IsSolutionOpening = true;
=======
>>>>>>> 0edb608c
            if (SolutionOpening != null)
            {
                SolutionOpening(this, EventArgs.Empty);
            }

            // although the SolutionOpened event fires, the solution may be only in memory (e.g. when
            // doing File - New File). In that case, we don't want to act on the event.
            if (!IsSolutionOpen)
            {
                return;
            }

            EnsureNuGetAndEnvDTEProjectCache();

            if (SolutionOpened != null)
            {
                SolutionOpened(this, EventArgs.Empty);
            }
        }

        private void OnAfterClosing()
        {
            if (SolutionClosed != null)
            {
                SolutionClosed(this, EventArgs.Empty);
            }
        }

        private void OnBeforeClosing()
        {
            DefaultNuGetProjectName = null;
            _nuGetAndEnvDTEProjectCache.Clear();

            if (SolutionClosing != null)
            {
                SolutionClosing(this, EventArgs.Empty);
            }
        }

        private void OnEnvDTEProjectRenamed(EnvDTEProject envDTEProject, string oldName)
        {
            if (!String.IsNullOrEmpty(oldName) && IsSolutionOpen)
            {
                EnsureNuGetAndEnvDTEProjectCache();

                if (EnvDTEProjectUtility.IsSupported(envDTEProject))
                {
                    RemoveEnvDTEProjectFromCache(oldName);
                    AddEnvDTEProjectToCache(envDTEProject);
                    NuGetProject nuGetProject;
                    _nuGetAndEnvDTEProjectCache.TryGetNuGetProject(envDTEProject.Name, out nuGetProject);

                    if (NuGetProjectRenamed != null)
                    {
                        NuGetProjectRenamed(this, new NuGetProjectEventArgs(nuGetProject));
                    }
                }
                else if (EnvDTEProjectUtility.IsSolutionFolder(envDTEProject))
                {
                    // In the case where a solution directory was changed, project FullNames are unchanged. 
                    // We only need to invalidate the projects under the current tree so as to sync the CustomUniqueNames.
                    foreach (var item in EnvDTEProjectUtility.GetSupportedChildProjects(envDTEProject))
                    {
                        RemoveEnvDTEProjectFromCache(item.FullName);
                        AddEnvDTEProjectToCache(item);
                    }
                }
            }
        }

        private void OnEnvDTEProjectRemoved(EnvDTEProject envDTEProject)
        {
            RemoveEnvDTEProjectFromCache(envDTEProject.FullName);
            NuGetProject nuGetProject;
            _nuGetAndEnvDTEProjectCache.TryGetNuGetProject(envDTEProject.Name, out nuGetProject);

            if (NuGetProjectRemoved != null)
            {
                NuGetProjectRemoved(this, new NuGetProjectEventArgs(nuGetProject));
            }
        }

        private void OnEnvDTEProjectAdded(EnvDTEProject envDTEProject)
        {
            if (IsSolutionOpen && EnvDTEProjectUtility.IsSupported(envDTEProject) && !EnvDTEProjectUtility.IsParentProjectExplicitlyUnsupported(envDTEProject))
            {
                EnsureNuGetAndEnvDTEProjectCache();
                AddEnvDTEProjectToCache(envDTEProject);
                NuGetProject nuGetProject;
                _nuGetAndEnvDTEProjectCache.TryGetNuGetProject(envDTEProject.Name, out nuGetProject);

                if (NuGetProjectAdded != null)
                {
                    NuGetProjectAdded(this, new NuGetProjectEventArgs(nuGetProject));
                }
            }
        }

        private void SetDefaultProjectName()
        {
            // when a new solution opens, we set its startup project as the default project in NuGet Console
            var solutionBuild = (SolutionBuild2)_dte.Solution.SolutionBuild;
            if (solutionBuild.StartupProjects != null)
            {
                IEnumerable<object> startupProjects = (IEnumerable<object>)solutionBuild.StartupProjects;
                string startupProjectName = startupProjects.Cast<string>().FirstOrDefault();
                if (!String.IsNullOrEmpty(startupProjectName))
                {
                    EnvDTEProjectName envDTEProjectName;
                    if (_nuGetAndEnvDTEProjectCache.TryGetNuGetProjectName(startupProjectName, out envDTEProjectName))
                    {
                        DefaultNuGetProjectName = _nuGetAndEnvDTEProjectCache.IsAmbiguous(envDTEProjectName.ShortName) ?
                                             envDTEProjectName.CustomUniqueName :
                                             envDTEProjectName.ShortName;
                    }
                }
            }
        }

        private void EnsureNuGetAndEnvDTEProjectCache()
        {
            if (!_nuGetAndEnvDTEProjectCache.IsInitialized && IsSolutionOpen)
            {
                var factory = GetProjectFactory();

                try
                {
                    var supportedProjects = EnvDTESolutionUtility.GetAllEnvDTEProjects(_dte.Solution)
                            .Where(project => EnvDTEProjectUtility.IsSupported(project));

                    _nuGetAndEnvDTEProjectCache.Initialize(supportedProjects, factory);
                    SetDefaultProjectName();
                }
                catch
                {
                    _nuGetAndEnvDTEProjectCache.Clear();
                    DefaultNuGetProjectName = null;

                    throw;
                }
            }
        }

        private void AddEnvDTEProjectToCache(EnvDTEProject envDTEProject)
        {
            if (!EnvDTEProjectUtility.IsSupported(envDTEProject))
            {
                return;
            }

            EnvDTEProjectName oldEnvDTEProjectName;
            _nuGetAndEnvDTEProjectCache.TryGetProjectNameByShortName(EnvDTEProjectUtility.GetName(envDTEProject), out oldEnvDTEProjectName);

            EnvDTEProjectName newEnvDTEProjectName = _nuGetAndEnvDTEProjectCache.AddProject(envDTEProject, GetProjectFactory());

            if (String.IsNullOrEmpty(DefaultNuGetProjectName) ||
                newEnvDTEProjectName.ShortName.Equals(DefaultNuGetProjectName, StringComparison.OrdinalIgnoreCase))
            {
                DefaultNuGetProjectName = oldEnvDTEProjectName != null ?
                                     oldEnvDTEProjectName.CustomUniqueName :
                                     newEnvDTEProjectName.ShortName;
            }
        }

        private void RemoveEnvDTEProjectFromCache(string name)
        {
            // Do nothing if the cache hasn't been set up
            if (_nuGetAndEnvDTEProjectCache == null)
            {
                return;
            }

            EnvDTEProjectName envDTEProjectName;
            _nuGetAndEnvDTEProjectCache.TryGetNuGetProjectName(name, out envDTEProjectName);

            // Remove the project from the cache
            _nuGetAndEnvDTEProjectCache.RemoveProject(name);

            if (!_nuGetAndEnvDTEProjectCache.Contains(DefaultNuGetProjectName))
            {
                DefaultNuGetProjectName = null;
            }

            // for LightSwitch project, the main project is not added to _projectCache, but it is called on removal. 
            // in that case, projectName is null.
            if (envDTEProjectName != null &&
                envDTEProjectName.CustomUniqueName.Equals(DefaultNuGetProjectName, StringComparison.OrdinalIgnoreCase) &&
                !_nuGetAndEnvDTEProjectCache.IsAmbiguous(envDTEProjectName.ShortName))
            {
                DefaultNuGetProjectName = envDTEProjectName.ShortName;
            }
        }

        private void Init()
        {
            try
            {
                if (!_initialized)
                {
                    _initialized = true;

                    if (_dte.Solution.IsOpen)
                    {
                        OnSolutionOpened();
                    }
                }
            }
            catch (Exception ex)
            {
                // ignore errors
                Debug.Fail(ex.ToString());
<<<<<<< HEAD
=======
                Trace.WriteLine(ex.ToString());
>>>>>>> 0edb608c
            }
        }

        private VSNuGetProjectFactory GetProjectFactory()
        {
            var settings = ServiceLocator.GetInstance<ISettings>();

            // We are doing this to avoid a loop at initialization. We probably want to remove this dependency alltogether.
            var factory = new VSNuGetProjectFactory(() => PackagesFolderPathUtility.GetPackagesFolderPath(this, settings));

            return factory;
        }

        // REVIEW: This might be inefficient, see what we can do with caching projects until references change
        internal static IEnumerable<EnvDTEProject> GetDependentEnvDTEProjects(IDictionary<string, List<EnvDTEProject>> dependentEnvDTEProjectsDictionary, EnvDTEProject envDTEProject)
        {
            if (envDTEProject == null)
            {
                throw new ArgumentNullException("project");
            }

            List<Project> dependents;
            if (dependentEnvDTEProjectsDictionary.TryGetValue(EnvDTEProjectUtility.GetUniqueName(envDTEProject), out dependents))
            {
                return dependents;
            }

            return Enumerable.Empty<EnvDTEProject>();
        }

        internal IDictionary<string, List<EnvDTEProject>> GetDependentEnvDTEProjectsDictionary()
        {
            Init();

            var dependentEnvDTEProjectsDictionary = new Dictionary<string, List<Project>>();

            // Get all of the projects in the solution and build the reverse graph. i.e.
            // if A has a project reference to B (A -> B) the this will return B -> A
            // We need to run this on the ui thread so that it doesn't freeze for websites. Since there might be a 
            // large number of references.
            ThreadHelper.Generic.Invoke(() =>
            {
                foreach (EnvDTEProject envDTEProj in GetEnvDTEProjects())
                {
                    if (EnvDTEProjectUtility.SupportsReferences(envDTEProj))
                    {
                        foreach (var referencedProject in EnvDTEProjectUtility.GetReferencedProjects(envDTEProj))
                        {
                            AddDependentProject(dependentEnvDTEProjectsDictionary, referencedProject, envDTEProj);
                        }
                    }
                }
            });

            return dependentEnvDTEProjectsDictionary;
        }

        private static void AddDependentProject(IDictionary<string, List<EnvDTEProject>> dependentEnvDTEProjectsDictionary,
            EnvDTEProject envDTEProject, EnvDTEProject dependentEnvDTEProject)
        {
            string uniqueName = EnvDTEProjectUtility.GetUniqueName(envDTEProject);

            List<EnvDTEProject> dependentEnvDTEProjects;
            if (!dependentEnvDTEProjectsDictionary.TryGetValue(uniqueName, out dependentEnvDTEProjects))
            {
                dependentEnvDTEProjects = new List<EnvDTEProject>();
                dependentEnvDTEProjectsDictionary[uniqueName] = dependentEnvDTEProjects;
            }
            dependentEnvDTEProjects.Add(dependentEnvDTEProject);
        }

        #region IVsSelectionEvents implementation

        public int OnCmdUIContextChanged(uint dwCmdUICookie, int fActive)
        {
            if (dwCmdUICookie == _solutionLoadedUICookie && fActive == 1)
            {
                OnSolutionOpened();
                // We must call DeleteMarkedPackageDirectories outside of OnSolutionOpened, because OnSolutionOpened might be called in the constructor
                // and DeleteOnRestartManager requires VsFileSystemProvider and RepositorySetings which both have dependencies on SolutionManager.
                // In practice, this code gets executed even when a solution is opened directly during Visual Studio startup.
                //DeleteOnRestartManager.Value.DeleteMarkedPackageDirectories();
            }

            return VSConstants.S_OK;
        }

        public int OnElementValueChanged(uint elementid, object varValueOld, object varValueNew)
        {
            return VSConstants.S_OK;
        }

        public int OnSelectionChanged(IVsHierarchy pHierOld, uint itemidOld, IVsMultiItemSelect pMISOld, ISelectionContainer pSCOld, IVsHierarchy pHierNew, uint itemidNew, IVsMultiItemSelect pMISNew, ISelectionContainer pSCNew)
        {
            return VSConstants.S_OK;
        }

        #endregion
    }
}<|MERGE_RESOLUTION|>--- conflicted
+++ resolved
@@ -11,10 +11,7 @@
 using Microsoft.VisualStudio;
 using Microsoft.VisualStudio.Shell;
 using Microsoft.VisualStudio.Shell.Interop;
-<<<<<<< HEAD
-=======
 using NuGet.Configuration;
->>>>>>> 0edb608c
 using NuGet.ProjectManagement;
 using EnvDTEProject = EnvDTE.Project;
 
@@ -29,13 +26,10 @@
         private readonly IVsMonitorSelection _vsMonitorSelection;
         private readonly uint _solutionLoadedUICookie;
         private readonly IVsSolution _vsSolution;
-<<<<<<< HEAD
+        private readonly NuGetAndEnvDTEProjectCache _nuGetAndEnvDTEProjectCache = new NuGetAndEnvDTEProjectCache();
+
         private bool _initialized;
 
-        private NuGetAndEnvDTEProjectCache NuGetAndEnvDTEProjectCache { get; set; }
-
-        private bool IsSolutionOpening { get; set; }
-
         public INuGetProjectContext NuGetProjectContext { get; set; }
 
         public NuGetProject DefaultNuGetProject
@@ -50,7 +44,7 @@
                 }
 
                 NuGetProject defaultNuGetProject;
-                NuGetAndEnvDTEProjectCache.TryGetNuGetProject(DefaultNuGetProjectName, out defaultNuGetProject);
+                _nuGetAndEnvDTEProjectCache.TryGetNuGetProject(DefaultNuGetProjectName, out defaultNuGetProject);
                 return defaultNuGetProject;
             }
         }
@@ -66,57 +60,11 @@
         public event EventHandler SolutionOpened;
         public event EventHandler SolutionOpening;
 
-=======
-        private readonly NuGetAndEnvDTEProjectCache _nuGetAndEnvDTEProjectCache = new NuGetAndEnvDTEProjectCache();
-
-        private bool _initialized;
->>>>>>> 0edb608c
-
-        public INuGetProjectContext NuGetProjectContext { get; set; }
-
-<<<<<<< HEAD
-        private VSSolutionManager(DTE dte, IVsSolution vsSolution, IVsMonitorSelection vsMonitorSelection)
-=======
-        public NuGetProject DefaultNuGetProject
->>>>>>> 0edb608c
-        {
-            get
-            {
-                Init();
-
-                if (String.IsNullOrEmpty(DefaultNuGetProjectName))
-                {
-                    return null;
-                }
-
-                NuGetProject defaultNuGetProject;
-                _nuGetAndEnvDTEProjectCache.TryGetNuGetProject(DefaultNuGetProjectName, out defaultNuGetProject);
-                return defaultNuGetProject;
-            }
-        }
-
-        public string DefaultNuGetProjectName { get; set; }
-
-<<<<<<< HEAD
-            _dte = dte;
-            _vsSolution = vsSolution;
-            _vsMonitorSelection = vsMonitorSelection;
-=======
-        public event EventHandler<NuGetProjectEventArgs> NuGetProjectAdded;
-        public event EventHandler<NuGetProjectEventArgs> NuGetProjectRemoved;
-        public event EventHandler<NuGetProjectEventArgs> NuGetProjectRenamed;
-
-        public event EventHandler SolutionClosed;
-        public event EventHandler SolutionClosing;
-        public event EventHandler SolutionOpened;
-        public event EventHandler SolutionOpening;
-
         public VSSolutionManager()
         {
             _dte = ServiceLocator.GetInstance<DTE>();
             _vsSolution = ServiceLocator.GetGlobalService<SVsSolution, IVsSolution>();
             _vsMonitorSelection = ServiceLocator.GetGlobalService<SVsShellMonitorSelection, IVsMonitorSelection>();
->>>>>>> 0edb608c
 
             // Keep a reference to SolutionEvents so that it doesn't get GC'ed. Otherwise, we won't receive events.
             _solutionEvents = _dte.Events.SolutionEvents;
@@ -192,30 +140,13 @@
         public IEnumerable<NuGetProject> GetNuGetProjects()
         {
             Init();
-<<<<<<< HEAD
-
-            if (IsSolutionOpen)
-            {
-                EnsureNuGetAndEnvDTEProjectCache();
-                return NuGetAndEnvDTEProjectCache.GetNuGetProjects();
-            }
-=======
->>>>>>> 0edb608c
 
             return _nuGetAndEnvDTEProjectCache.GetNuGetProjects();
         }
 
         internal IEnumerable<EnvDTEProject> GetEnvDTEProjects()
         {
-<<<<<<< HEAD
-            if (IsSolutionOpen)
-            {
-                EnsureNuGetAndEnvDTEProjectCache();
-                return NuGetAndEnvDTEProjectCache.GetEnvDTEProjects();
-            }
-=======
             Init();
->>>>>>> 0edb608c
 
             return _nuGetAndEnvDTEProjectCache.GetEnvDTEProjects();
         }
@@ -311,10 +242,6 @@
 
         private void OnSolutionOpened()
         {
-<<<<<<< HEAD
-            IsSolutionOpening = true;
-=======
->>>>>>> 0edb608c
             if (SolutionOpening != null)
             {
                 SolutionOpening(this, EventArgs.Empty);
@@ -526,10 +453,7 @@
             {
                 // ignore errors
                 Debug.Fail(ex.ToString());
-<<<<<<< HEAD
-=======
                 Trace.WriteLine(ex.ToString());
->>>>>>> 0edb608c
             }
         }
 
